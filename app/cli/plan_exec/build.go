package plan_exec

import (
	"fmt"
	"log"
	"os"
	"plandex/api"
	"plandex/fs"
	"plandex/stream"
	streamtui "plandex/stream_tui"
	"plandex/term"

	"github.com/plandex/plandex/shared"
)

func Build(params ExecParams, buildBg bool) (bool, error) {
	term.StartSpinner("")

	contexts, apiErr := api.Client.ListContext(params.CurrentPlanId, params.CurrentBranch)

	if apiErr != nil {
		term.OutputErrorAndExit("Error getting context: %v", apiErr)
	}

	anyOutdated, didUpdate := params.CheckOutdatedContext(contexts)

	if anyOutdated && !didUpdate {
		term.StopSpinner()
		log.Println("Build canceled")
		return false, nil
	}

	paths, err := fs.GetProjectPaths(fs.GetBaseDirForContexts(contexts))

	if err != nil {
		return false, fmt.Errorf("error getting project paths: %v", err)
	}

	var legacyApiKey, openAIBase, openAIOrgId string

	if params.ApiKeys["OPENAI_API_KEY"] != "" {
		legacyApiKey = params.ApiKeys["OPENAI_API_KEY"]
		openAIBase = os.Getenv("OPENAI_API_BASE")
		if openAIBase == "" {
			openAIBase = os.Getenv("OPENAI_ENDPOINT")
		}
		openAIOrgId = os.Getenv("OPENAI_ORG_ID")
	}

	// log.Println("Building plan...")
	// log.Println("API keys:", params.ApiKeys)
	// log.Println("Legacy API key:", legacyApiKey)

	apiErr = api.Client.BuildPlan(params.CurrentPlanId, params.CurrentBranch, shared.BuildPlanRequest{
		ConnectStream: !buildBg,
		ProjectPaths:  paths.ActivePaths,
<<<<<<< HEAD
		ApiKey:        os.Getenv("OPENAI_API_KEY"),
		Endpoint:      os.Getenv("OPENAI_API_BASE"),
		OpenAIOrgId:   os.Getenv("OPENAI_ORG_ID"),
=======
		ApiKey:        legacyApiKey, // deprecated
		Endpoint:      openAIBase,   // deprecated
		ApiKeys:       params.ApiKeys,
		OpenAIBase:    openAIBase,
		OpenAIOrgId:   openAIOrgId,
>>>>>>> 3a6f38eb
	}, stream.OnStreamPlan)

	term.StopSpinner()

	if apiErr != nil {
		if apiErr.Msg == shared.NoBuildsErr {
			fmt.Println("🤷‍♂️ This plan has no pending changes to build")
			return false, nil
		}

		return false, fmt.Errorf("error building plan: %v", apiErr.Msg)
	}

	if !buildBg {
		ch := make(chan error)

		go func() {
			err := streamtui.StartStreamUI("", true)

			if err != nil {
				ch <- fmt.Errorf("error starting stream UI: %v", err)
				return
			}

			ch <- nil
		}()

		// Wait for the stream to finish
		err := <-ch

		if err != nil {
			return false, err
		}
	}

	return true, nil
}<|MERGE_RESOLUTION|>--- conflicted
+++ resolved
@@ -54,17 +54,11 @@
 	apiErr = api.Client.BuildPlan(params.CurrentPlanId, params.CurrentBranch, shared.BuildPlanRequest{
 		ConnectStream: !buildBg,
 		ProjectPaths:  paths.ActivePaths,
-<<<<<<< HEAD
-		ApiKey:        os.Getenv("OPENAI_API_KEY"),
-		Endpoint:      os.Getenv("OPENAI_API_BASE"),
-		OpenAIOrgId:   os.Getenv("OPENAI_ORG_ID"),
-=======
 		ApiKey:        legacyApiKey, // deprecated
 		Endpoint:      openAIBase,   // deprecated
 		ApiKeys:       params.ApiKeys,
 		OpenAIBase:    openAIBase,
 		OpenAIOrgId:   openAIOrgId,
->>>>>>> 3a6f38eb
 	}, stream.OnStreamPlan)
 
 	term.StopSpinner()
