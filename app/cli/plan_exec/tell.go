package plan_exec

import (
	"fmt"
	"log"
	"os"
	"plandex/api"
	"plandex/auth"
	"plandex/fs"
	"plandex/stream"
	streamtui "plandex/stream_tui"
	"plandex/term"

	"github.com/plandex/plandex/shared"
)

func TellPlan(
	params ExecParams,
	prompt string,
	tellBg,
	tellStop,
	tellNoBuild,
	isUserContinue bool,
) {
	term.StartSpinner("")
	contexts, apiErr := api.Client.ListContext(params.CurrentPlanId, params.CurrentBranch)

	if apiErr != nil {
		term.OutputErrorAndExit("Error getting context: %v", apiErr)
	}

	anyOutdated, didUpdate := params.CheckOutdatedContext(contexts)

	if anyOutdated && !didUpdate {
		term.StopSpinner()
		if isUserContinue {
			log.Println("Plan won't continue")
		} else {
			log.Println("Prompt not sent")
		}
		os.Exit(0)
	}

	paths, err := fs.GetProjectPaths(fs.GetBaseDirForContexts(contexts))

	if err != nil {
		term.OutputErrorAndExit("Error getting project paths: %v", err)
	}

	var fn func() bool
	fn = func() bool {

		var buildMode shared.BuildMode
		if tellNoBuild {
			buildMode = shared.BuildModeNone
		} else {
			buildMode = shared.BuildModeAuto
		}

		if isUserContinue {
			term.StartSpinner("⚡️ Continuing plan...")
		} else {
			term.StartSpinner("💬 Sending prompt...")
		}

		var legacyApiKey, openAIBase, openAIOrgId string

		if params.ApiKeys["OPENAI_API_KEY"] != "" {
			openAIBase = os.Getenv("OPENAI_API_BASE")
			if openAIBase == "" {
				openAIBase = os.Getenv("OPENAI_ENDPOINT")
			}

			legacyApiKey = params.ApiKeys["OPENAI_API_KEY"]
			openAIOrgId = params.ApiKeys["OPENAI_ORG_ID"]
		}

		apiErr := api.Client.TellPlan(params.CurrentPlanId, params.CurrentBranch, shared.TellPlanRequest{
			Prompt:         prompt,
			ConnectStream:  !tellBg,
			AutoContinue:   !tellStop,
			ProjectPaths:   paths.ActivePaths,
			BuildMode:      buildMode,
			IsUserContinue: isUserContinue,
<<<<<<< HEAD
			ApiKey:         os.Getenv("OPENAI_API_KEY"),
			Endpoint:       os.Getenv("OPENAI_API_BASE"),
			OpenAIOrgId:    os.Getenv("OPENAI_ORG_ID"),
=======
			ApiKey:         legacyApiKey, // deprecated
			Endpoint:       openAIBase,   // deprecated
			ApiKeys:        params.ApiKeys,
			OpenAIBase:     openAIBase,
			OpenAIOrgId:    openAIOrgId,
>>>>>>> 3a6f38eb
		}, stream.OnStreamPlan)

		term.StopSpinner()

		if apiErr != nil {
			if apiErr.Type == shared.ApiErrorTypeTrialMessagesExceeded {
				fmt.Fprintf(os.Stderr, "\n🚨 You've reached the Plandex Cloud anonymous trial limit of %d messages per plan\n", apiErr.TrialMessagesExceededError.MaxReplies)

				res, err := term.ConfirmYesNo("Upgrade to an unlimited free account?")

				if err != nil {
					term.OutputErrorAndExit("Error prompting upgrade trial: %v", err)
				}

				if res {
					err := auth.ConvertTrial()
					if err != nil {
						term.OutputErrorAndExit("Error converting trial: %v", err)
					}
					// retry action after converting trial
					return fn()
				}
				return false
			}

			term.OutputErrorAndExit("Prompt error: %v", apiErr.Msg)
		} else if apiErr != nil && isUserContinue && apiErr.Type == shared.ApiErrorTypeContinueNoMessages {
			fmt.Println("🤷‍♂️ There's no plan yet to continue")
			fmt.Println()
			term.PrintCmds("", "tell")
			os.Exit(0)
		}

		if !tellBg {
			go func() {
				err := streamtui.StartStreamUI(prompt, false)

				if err != nil {
					term.OutputErrorAndExit("Error starting stream UI: %v", err)
				}

				fmt.Println()

				if tellStop {
					term.PrintCmds("", "continue", "changes", "diff", "apply", "log", "rewind")
				} else {
					term.PrintCmds("", "changes", "diff", "apply", "log", "rewind")
				}
				os.Exit(0)
			}()
		}

		return true
	}

	shouldContinue := fn()
	if !shouldContinue {
		return
	}

	if tellBg {
		fmt.Println("✅ Plan is active in the background")
		fmt.Println()
		term.PrintCmds("", "ps", "connect", "stop")
	} else {
		// Wait for stream UI to quit
		select {}
	}
}<|MERGE_RESOLUTION|>--- conflicted
+++ resolved
@@ -82,17 +82,11 @@
 			ProjectPaths:   paths.ActivePaths,
 			BuildMode:      buildMode,
 			IsUserContinue: isUserContinue,
-<<<<<<< HEAD
-			ApiKey:         os.Getenv("OPENAI_API_KEY"),
-			Endpoint:       os.Getenv("OPENAI_API_BASE"),
-			OpenAIOrgId:    os.Getenv("OPENAI_ORG_ID"),
-=======
 			ApiKey:         legacyApiKey, // deprecated
 			Endpoint:       openAIBase,   // deprecated
 			ApiKeys:        params.ApiKeys,
 			OpenAIBase:     openAIBase,
 			OpenAIOrgId:    openAIOrgId,
->>>>>>> 3a6f38eb
 		}, stream.OnStreamPlan)
 
 		term.StopSpinner()
